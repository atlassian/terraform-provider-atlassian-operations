--- conflicted
+++ resolved
@@ -4,10 +4,6 @@
 	"context"
 	"encoding/json"
 	"errors"
-<<<<<<< HEAD
-=======
-	"fmt"
->>>>>>> f304376b
 	"github.com/hashicorp/go-retryablehttp"
 	"net/http"
 	"time"
@@ -36,11 +32,9 @@
 )
 
 func NewRequest() *Request {
-<<<<<<< HEAD
+
 	inReq, _ := retryablehttp.NewRequest(http.MethodGet, "", nil)
-=======
-	inReq, _ := retryablehttp.NewRequest("", "", nil)
->>>>>>> f304376b
+
 	newReq := &Request{
 		innerRequest:    inReq,
 		innerClient:     retryablehttp.NewClient(),
@@ -60,7 +54,6 @@
 		}
 		return nil
 	}
-<<<<<<< HEAD
 	return newReq
 }
 
@@ -109,11 +102,7 @@
 		var invalidUnmarshalError *json.InvalidUnmarshalError
 		if errors.As(err, &invalidUnmarshalError) {
 			shouldRetry = false
-=======
-	newReq.innerClient.ErrorHandler = func(resp *http.Response, err error, numTries int) (*http.Response, error) {
-		if err == nil {
-			return resp, fmt.Errorf("%s request giving up after %d attempt(s)", resp.Request.Method, numTries)
->>>>>>> f304376b
+
 		}
 	}
 	return shouldRetry, err
@@ -271,7 +260,6 @@
 		r.response = clientResp
 		return retErr
 	})
-<<<<<<< HEAD
 	r.innerClient.ErrorHandler = func(resp *http.Response, err error, numTries int) (*http.Response, error) {
 		if resp != nil {
 			clientResp := Response{nativeResponse: resp}
@@ -283,8 +271,7 @@
 		}
 		return resp, err
 	}
-=======
->>>>>>> f304376b
+
 	_, err := r.innerClient.Do(r.innerRequest)
 	return r.response, err
 }